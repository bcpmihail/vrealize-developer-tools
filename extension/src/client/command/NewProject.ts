--- conflicted
+++ resolved
@@ -9,13 +9,8 @@
 import * as vscode from "vscode"
 
 import { Commands, Patterns } from "../constants"
-<<<<<<< HEAD
 import { ConfigurationManager, EnvironmentManager } from "../system"
-import { MultiStepInput, QuickPickParameters } from "../ui"
-=======
-import { ConfigurationManager, EnvironmentManager } from "../manager"
 import { MultiStepInput, QuickPickParameters } from "../ui/MultiStepInput"
->>>>>>> c267c4e3
 import { Command } from "./Command"
 
 interface State extends ProjectPickInfo {
