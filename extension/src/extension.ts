/*!
 * Copyright 2018-2020 VMware, Inc.
 * SPDX-License-Identifier: MIT
 */

require("module-alias/register")

import { LogChannel, Logger, LogLevel } from "vrealize-common"
import * as vscode from "vscode"

import { ModuleRegistry } from "./client"
import * as command from "./client/command"
import { Commands, OutputChannels } from "./client/constants"
import * as lang from "./client/lang"
import * as lint from "./client/lint"
import * as system from "./client/system"
import * as provider from "./client/provider"
import * as ui from "./client/ui"

const logger = Logger.get("extension")
let langServices: lang.LanguageServices

export async function activate(context: vscode.ExtensionContext) {
    const config = vscode.workspace.getConfiguration("vrdev")
    Logger.setup(getLoggingChannel(), config.get<LogLevel>("log"))

    logger.info("\n\n=== Activating vRealize Developer Tools ===\n")

    const registry = new ModuleRegistry(context)
    registry.registerModules(manager, lang)

    langServices = registry.get(lang.LanguageServices)
    await langServices.initialize()

<<<<<<< HEAD
    registry.registerModules(system, command, lint, provider)

    if (window.verifyConfiguration(registry.get(system.ConfigurationManager))) {
        vscode.commands.executeCommand(Commands.TriggerServerCollection, window)
=======
    const configManager = registry.get(manager.ConfigurationManager)
    configManager.forceLoadProfiles() // initial load and send to LS

    registry.registerModules(ui, command, lint, provider)

    const statusBar = registry.get(ui.StatusBarController)
    if (statusBar.verifyConfiguration()) {
        vscode.commands.executeCommand(Commands.TriggerServerCollection)
>>>>>>> c267c4e3
    }
}

export async function deactivate() {
    await langServices.dispose()
    logger.info("\n\n=== Deactivated vRealize Developer Tools ===\n")
}

function getLoggingChannel(): LogChannel {
    const outputChannel: vscode.OutputChannel = vscode.window.createOutputChannel(OutputChannels.ExtensionLogs)

    return {
        debug(message: string) {
            outputChannel.appendLine(message)
        },

        info(message: string) {
            outputChannel.appendLine(message)
        },

        warn(message: string) {
            outputChannel.appendLine(message)
        },

        error(message: string) {
            outputChannel.appendLine(message)
        }
    }
}<|MERGE_RESOLUTION|>--- conflicted
+++ resolved
@@ -27,18 +27,12 @@
     logger.info("\n\n=== Activating vRealize Developer Tools ===\n")
 
     const registry = new ModuleRegistry(context)
-    registry.registerModules(manager, lang)
+    registry.registerModules(system, lang)
 
     langServices = registry.get(lang.LanguageServices)
     await langServices.initialize()
 
-<<<<<<< HEAD
-    registry.registerModules(system, command, lint, provider)
-
-    if (window.verifyConfiguration(registry.get(system.ConfigurationManager))) {
-        vscode.commands.executeCommand(Commands.TriggerServerCollection, window)
-=======
-    const configManager = registry.get(manager.ConfigurationManager)
+    const configManager = registry.get(system.ConfigurationManager)
     configManager.forceLoadProfiles() // initial load and send to LS
 
     registry.registerModules(ui, command, lint, provider)
@@ -46,7 +40,6 @@
     const statusBar = registry.get(ui.StatusBarController)
     if (statusBar.verifyConfiguration()) {
         vscode.commands.executeCommand(Commands.TriggerServerCollection)
->>>>>>> c267c4e3
     }
 }
 
